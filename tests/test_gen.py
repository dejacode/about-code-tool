--- conflicted
+++ resolved
@@ -74,57 +74,6 @@
         errors, abouts = gen.load_inventory(location, base_dir)
 
         expected_errors = [
-<<<<<<< HEAD
-            Error(INFO, u'Field custom1 is not a supported field and is ignored.')]
-        assert len(errors) == 2
-        for e in errors:
-            # we don't want to check the path value
-            if e.message.startswith('Field about_resource'):
-                continue
-            else:
-                assert e.message in expected_error_messages
-
-        expected = ['about_resource: .\n'
-                    'name: AboutCode\n'
-                    'version: 0.11.0\n'
-                    'description: |\n  multi\n  line\n']
-        result = [a.dumps(use_mapping=False, mapping_file=False, with_absent=False, with_empty=False)
-                        for a in abouts]
-        assert expected == result
-
-    def test_load_inventory_with_mapping(self):
-        location = get_test_loc('gen/inv4.csv')
-        base_dir = get_test_loc('inv')
-        license_notice_text_location = None
-        use_mapping = True
-        errors, abouts = gen.load_inventory(location,
-                                            base_dir,
-                                            license_notice_text_location,
-                                            use_mapping)
-        expected_error_messages = ['Field about_resource',
-                                   'Field test is not a supported field and is not defined in the mapping file. This field is ignored.',
-                                   'Field resource is a custom field']
-
-        assert len(errors) == 3
-        for e in errors:
-            # we don't want to check the path value
-            if e.message.startswith('Field about_resource'):
-                continue
-            else:
-                assert e.message in expected_error_messages
-
-        expected = [
-            'about_resource: .\n'
-            'name: AboutCode\n'
-            'version: 0.11.0\n'
-            'copyright: Copyright (c) nexB, Inc.\n'
-            'resource: this.ABOUT\n'
-            'description: |\n  multi\n  line\n'
-        ]
-        result = [a.dumps(use_mapping, mapping_file=False, with_absent=False, with_empty=False)
-                        for a in abouts]
-        assert expected == result
-=======
             Error(INFO, 'Field custom1 is a custom field.'),
             Error(INFO, 'Field about_resource: Path')
         ]
@@ -176,7 +125,6 @@
         )
         result = [a.dumps() for a in abouts]
         assert expected == result[0]
->>>>>>> db1103bb
 
     def test_generation_dir_endswith_space(self):
         location = get_test_loc('test_gen/inventory/complex/about_file_path_dir_endswith_space.csv')
@@ -230,17 +178,6 @@
         assert msg1 in errors[0].message
         assert msg2 in errors[1].message
 
-<<<<<<< HEAD
-        in_mem_result = [a.dumps(use_mapping=False, mapping_file=False, with_absent=False, with_empty=False)
-                        for a in abouts][0]
-        expected = (u'about_resource: .\n'
-                    u'name: AboutCode\n'
-                    u'version: 0.11.0\n'
-                    u'description: |\n'
-                    u'  multi\n'
-                    u'  line\n')
-        assert expected == in_mem_result
-=======
         result = [a.dumps() for a in abouts][0]
         expected = (
 '''about_resource: .
@@ -255,7 +192,6 @@
 '''
         )
         assert expected == result
->>>>>>> db1103bb
 
     @skip('FIXME: this test is making a failed, live API call')
     def test_generate_not_overwrite_original_license_file(self):
@@ -286,19 +222,7 @@
         expected = (u'about_resource: .\n'
                     u'name: AboutCode\n'
                     u'version: 0.11.0\n'
-<<<<<<< HEAD
-                    u'licenses:\n'
-                    u'  - file: this.LICENSE\n')
-        assert expected == in_mem_result
-
-    def test_deduplicate(self):
-        items = ['a', 'b', 'd', 'b', 'c', 'a']
-        expected = ['a', 'b', 'd', 'c']
-        results = gen.deduplicate(items)
-        assert expected == results
-=======
                     u'redistribute: yes\n'
                     u'attribute: yes\n'
                     u'modified: no\n')
-        assert expected == in_mem_result
->>>>>>> db1103bb
+        assert expected == in_mem_result