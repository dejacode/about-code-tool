<!doctype html>
<html>
    <head>
        <style type="text/css">
            div.additional-license-text-list {display:block}
        </style>
        <title>Open Source Software Information</title>
    </head>

    <body>
        <h1>OPEN SOURCE SOFTWARE INFORMATION</h1>
        <div>

            <p>For instructions on how to obtain a copy of any source code
            being made publicly available by Starship Technology related to
            software used in this product you may send your request in
            writing to:</p>

            Starship Technology LLC.<br/>
            OSS Management<br/>
            7829 Montague Expressway<br/>
            Santa Clara, CA 95031<br/>
            USA<br/>

            <p>The Starship Technology website www.dejacode.com also
            contains information regarding Starship Technology's use of open
            source. Starship Technology has created the <a href=
            "http://www.dejacode.org">www.dejacode.org</a> to
            serve as a portal for interaction with the software
            community-at-large.</p>

            <p>This document contains additional information regarding 
            licenses, acknowledgments and required copyright notices for 
            open source packages used in this Starship Technology product.
            This Starship Technology product contains the following open 
            source software components</p>

        </div>

        <div class="oss-table-of-contents">
            {% for about_object in about_objects %}
                <p><a href="#component_{{ loop.index0 }}">{{ about_object.name }}{% if about_object.version %} {{ about_object.version }}{% endif %}</a></p>
            {% endfor %}
        </div>

        <hr>

        {% for about_object in about_objects %}
            <div class="oss-component" id="component_{{ loop.index0 }}">
                <h3 class="component-name">{{ about_object.name }}
                    {% if about_object.version %}{{ about_object.version }}{% endif %}
                </h3>
                {% if about_object.dje_license in license_dicts.keys() %} 
                    <p>This component is licensed under {{about_object.dje_license }}.
                {% endif %}
                {% if about_object.copyright %}
                    <pre>{{about_object.copyright}}</pre>
                {% endif %}
                {% if about_object.notice %}
                    <pre>{{ about_object.notice }}</pre>
                {% elif about_object.notice_file %}
                    <pre class="component-notice">{{ notice_texts[loop.index0] }}</pre>
                {% endif %}
<<<<<<< HEAD
                {% if about_object.dje_license in license_keys %} 
                    <p>
                        This component is licensed under {{ about_object.dje_license }}.
                    </p>
                    <p>Full text of
                        <a class="{{ about_object.dje_license }}" href="#component-license-{{ about_object.dje_license }}">
                         {{ about_object.dje_license }}
                         </a>
                            is available at the end of this document.</p>
                {% elif about_object.license_text_file in license_keys %}
                    <p>Full text of
                        <a class="{{ about_object.license_text_file }}" href="#component-license-{{ about_object.license_text_file }}">
                         {{ about_object.license_text_file }}
                         </a>
                            is available at the end of this document.</p>
=======
                {% if about_object.dje_license in license_dicts.keys() %} 
                    {% if about_object.dje_license in common_licenses %}
                        <p>Full text of
                            <a class="{{ about_object.dje_license }}" href="#component-license-{{ about_object.dje_license }}">
                             {{ about_object.dje_license}}
                            </a>
                                is available at the end of this document.</p>
                    {% else %}
                        <pre>{{ license_dicts[about_object.dje_license] }}</pre>
                    {% endif %}
                {% elif about_object.license_text_file in license_dicts.keys() %}
                    {% if about_object.license_text_file in common_licenses %}
                        <p>Full text of
                            <a class="{{ about_object.license_text_file }}" href="#component-license-{{ about_object.license_text_file }}">
                             {{ about_object.license_text_file }}
                             </a>
                                is available at the end of this document.</p>
                    {% else %}
                        <pre>{{ license_dicts[about_object.license_text_file] }}</pre>
                    {% endif %}
>>>>>>> 583584bb
                {% endif %}
            </div>
        {% endfor %}
        <hr>

        <h3>Licenses Used in This Product</h3>
        {% for index in range(license_keys | count) %}
            {% if license_keys[index] in common_licenses %}
                <h3 id="component-license-{{ license_keys[index] }}">{{ license_keys[index] }}</h3>
                <pre>{{ license_texts[index] }}</pre>
            {% endif %}
        {% endfor %}
        <h3><a id="End">End</a></h3>
    </body>
</html><|MERGE_RESOLUTION|>--- conflicted
+++ resolved
@@ -61,35 +61,22 @@
                 {% elif about_object.notice_file %}
                     <pre class="component-notice">{{ notice_texts[loop.index0] }}</pre>
                 {% endif %}
-<<<<<<< HEAD
-                {% if about_object.dje_license in license_keys %} 
-                    <p>
-                        This component is licensed under {{ about_object.dje_license }}.
-                    </p>
-                    <p>Full text of
-                        <a class="{{ about_object.dje_license }}" href="#component-license-{{ about_object.dje_license }}">
-                         {{ about_object.dje_license }}
-                         </a>
-                            is available at the end of this document.</p>
-                {% elif about_object.license_text_file in license_keys %}
-                    <p>Full text of
-                        <a class="{{ about_object.license_text_file }}" href="#component-license-{{ about_object.license_text_file }}">
-                         {{ about_object.license_text_file }}
-                         </a>
-                            is available at the end of this document.</p>
-=======
-                {% if about_object.dje_license in license_dicts.keys() %} 
+
+                {% if about_object.dje_license in license_dicts.keys() %}
                     {% if about_object.dje_license in common_licenses %}
                         <p>Full text of
                             <a class="{{ about_object.dje_license }}" href="#component-license-{{ about_object.dje_license }}">
-                             {{ about_object.dje_license}}
-                            </a>
+                             {{ about_object.dje_license }}
+                             </a>
                                 is available at the end of this document.</p>
                     {% else %}
                         <pre>{{ license_dicts[about_object.dje_license] }}</pre>
                     {% endif %}
                 {% elif about_object.license_text_file in license_dicts.keys() %}
-                    {% if about_object.license_text_file in common_licenses %}
+                    {% if about_object.dje_license in common_licenses %}
+                        <p>
+                            This component is licensed under {{ about_object.dje_license }}.
+                        </p>
                         <p>Full text of
                             <a class="{{ about_object.license_text_file }}" href="#component-license-{{ about_object.license_text_file }}">
                              {{ about_object.license_text_file }}
@@ -98,7 +85,6 @@
                     {% else %}
                         <pre>{{ license_dicts[about_object.license_text_file] }}</pre>
                     {% endif %}
->>>>>>> 583584bb
                 {% endif %}
             </div>
         {% endfor %}
