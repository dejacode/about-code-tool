#!/usr/bin/env python
# -*- coding: utf8 -*-

# ============================================================================
#  Copyright (c) 2013-2015 nexB Inc. http://www.nexb.com/ - All rights reserved.
#  Licensed under the Apache License, Version 2.0 (the "License");
#  you may not use this file except in compliance with the License.
#  You may obtain a copy of the License at
#      http://www.apache.org/licenses/LICENSE-2.0
#  Unless required by applicable law or agreed to in writing, software
#  distributed under the License is distributed on an "AS IS" BASIS,
#  WITHOUT WARRANTIES OR CONDITIONS OF ANY KIND, either express or implied.
#  See the License for the specific language governing permissions and
#  limitations under the License.
# ============================================================================

"""
Generate ABOUT files based on CSV file. The input file contains data such as the
ABOUT file location, the origin and license of the software components etc.
"""

from __future__ import print_function

from collections import namedtuple
import copy
import csv
import errno
import json
import logging
import optparse
import os
from os import makedirs
from os.path import exists
from os.path import dirname
from os.path import join
from os.path import abspath
from os.path import isdir
from os.path import normpath
from os.path import basename
from os.path import expanduser
import shutil
import sys
import urllib
import urllib2
from urlparse import urljoin, urlparse

<<<<<<< HEAD
import about


__version__ = '2.1.0'

__copyright__ = """
Copyright (c) 2013-2015 nexB Inc. All rights reserved.
=======
from help import MAPPING_HELP
from help import VERBOSITY_HELP
from help import __version_info__
from help import __full_info__
>>>>>>> a6f3b4e5

from util import apply_mappings
from util import add_unc
from util import ImprovedFormatter
from util import get_mappings
from util import path_exists

from about import OPTIONAL_FIELDS
from about import MANDATORY_FIELDS
from about import ERROR_WARN_FIELDS
from about import check_network_connection
from about import AboutFile


LOG_FILENAME = 'error.log'

logger = logging.getLogger(__name__)
handler = logging.StreamHandler()
handler.setLevel(logging.CRITICAL)
handler.setFormatter(logging.Formatter('%(levelname)s: %(message)s'))
logger.addHandler(handler)
file_logger = logging.getLogger(__name__ + '_file')


ESSENTIAL_FIELDS = ('about_file',)

SUPPORTED_FIELDS = OPTIONAL_FIELDS + MANDATORY_FIELDS + ESSENTIAL_FIELDS


def repr_problem(obj):
    """
    Return a formatted representation of a given Warn or Error object
    suitable for reporting.
    """
    field_name = obj.field_name
    field_value = obj.field_value
    message = obj.message
    return ('Field: %(field_name)s, '
            'Value: %(field_value)s, '
            'Message: %(message)s' % locals())


Warn = namedtuple('Warn', 'code field_name field_value message',)
Warn.__repr__ = repr_problem


Error = namedtuple('Error', 'code field_name field_value message',)
Error.__repr__ = repr_problem

IGNORED = 'field or line ignored problem'
VALUE = 'missing or empty or multiple value problem'
FILE = 'file problem'
URL = 'URL problem'
VCS = 'Version control problem'
DATE = 'Date problem'
ASCII = 'ASCII problem'
SPDX = 'SPDX license problem'
UNKNOWN = 'Unknown problem'
GENATTRIB = 'Attribution generation problem'
NETWORK = 'Network problem'


# Handle different behaviors if ABOUT file already exists
ACTION_DO_NOTHING_IF_ABOUT_FILE_EXIST = 0
ACTION_OVERWRITES_THE_CURRENT_ABOUT_FIELD_VALUE_IF_EXIST = 1
ACTION_KEEP_CURRENT_FIELDS_UNCHANGED_AND_ONLY_ADD_NEW_FIELDS = 2
ACTION_REPLACE_THE_ABOUT_FILE_WITH_THE_CURRENT_GENERATED_FILE = 3


def load_data_from_csv(location):
    """
    Load data from CSV at location and return a list of About data dictionaries.
    Keys are converted to lowercase.
    """
    abouts = []
    with open(location, 'rU') as inp:
        csvfile = csv.DictReader(inp)
        for row in csvfile:
            row_dict = {}
            for key, value in row.items():
                row_dict[key.lower()] = value.strip()
            abouts.append(row_dict)
    return abouts


def get_unknown_fields(abouts, user_keys):
    """
    Return a list of the non-supported fields given a list of About data
    dictionaries and a list of user-defined keys in MAPPING.CONFIG.
    """
    first = abouts[0]
    return [field for field in first
            if not field in SUPPORTED_FIELDS and not field in user_keys]


def has_duplicate_about_file_paths(abouts):
    """
    Given a list of About data dictionaries, check if there are any
    duplicated about_file paths. Return True if this is the case.
    """
    seen = set()
    for about in abouts:
        about_file_path = about['about_file']
        if about_file_path in seen:
            return True
        seen.add(about_file_path)


class GenAbout(object):
    def __init__(self):
        self.warnings = []
        self.errors = []
        self.extract_dje_license_error = False

    @staticmethod
    def get_duplicated_keys(input_file):
        # FIXME: why use a static and not a regular function?
        csv_context = csv.reader(open(input_file, 'rU'))
        keys_row = csv_context.next()
        lower_case_keys_row = [k.lower() for k in keys_row]
        return ([key for key in keys_row if lower_case_keys_row.count(key.lower()) > 1])

    def validate(self, input_list):
        if not self.validate_mandatory_fields(input_list):
            required_keys = MANDATORY_FIELDS + ('about_file',)
            print('ERROR: Required column/keys not found in the <input_path> CSV.')
            print(required_keys)
            print("Use the '--mapping' option to map the input keys and verify the mapping information are correct.")
            print("OR correct the column names in the <input_path> CSV.")
            sys.exit(errno.EINVAL)

        elif not self.validate_value_in_essential_fields(input_list):
            print("ERROR: Some of the essential column/fields value are missing in the <input_path> CSV.")
            print(ESSENTIAL_FIELDS)
            print("Please check the the <input_path> CSV.")
            print("No ABOUT file was generated.")
            sys.exit(errno.EINVAL)

        elif has_duplicate_about_file_paths(input_list):
            print("ERROR: The <input_path> CSV has duplicated 'about_file' values.")
            print("Duplication is not supported. Please correct the the <input_path> CSV and rerun the tool.")
            print("No ABOUT file was generated.")
            sys.exit(errno.EINVAL)

    @staticmethod
    def validate_mandatory_fields(abouts):
        """
        Given a list of About data dictionaries, validate the presence of
        mandatory fields. Return True if they are present.
        """
        # FIXME: why use a static and not a regular function?
        
        for about in abouts:
            for key in MANDATORY_FIELDS + ESSENTIAL_FIELDS:
                if not key in about:
                    return False
        return True

    @staticmethod
    def validate_value_in_essential_fields(abouts):
        """
        Given a list of About data dictionaries, validate the presence of
        essential fields. Return True if they are present.
        """
        # FIXME: why use a static and not a regular function?
        for about in abouts:
            for key in ESSENTIAL_FIELDS:
                if not about.get(key):
                    return False
        return True

    def get_only_supported_fields(self, input_list, ignored_keys):
        copied_list = copy.deepcopy(input_list)
        for copied_dict in copied_list:
            for key in copied_dict.keys():
                if key in ignored_keys:
                    copied_dict.pop(key, None)
        msg = 'Field(s) %r not supported and will be ignored.' % ignored_keys
        self.warnings.append(Warn(IGNORED, ignored_keys, '', msg))
        return copied_list


    def verify_files_existence(self, input_list, project_dir, file_in_project):
        """
        Verify the existence of a file pointed to by ' _file' suffixed fields
        such as 'license_text_file'.
        """
        files_list = []
        # Get all the dictionary keys
        column_keys = input_list[0].keys()

        # Get all the keys that ends with _file except for the 'about_file'
        file_keys = []
        for key in column_keys:
            if key.endswith('_file') and key != 'about_file':
                file_keys.append(key)

        # FIXME: this loop is too complex
        for line in input_list:
            for file_key in file_keys:
                if not line[file_key]:
                    continue

                file_path_list = []
                file_value = []
                file_location = line['about_file']
                if file_location.startswith('/'):
                    file_location = file_location.partition('/')[2]
                about_parent_dir = dirname(file_location)
                if file_in_project:
                    if '\n' in line[file_key]:
                        file_value = line[file_key].split('\n')
                    else:
                        file_value.append(line[file_key])
                    for value in file_value:
                        if file_location.endswith('/'):
                            about_parent_dir = normpath(dirname(join(file_location, value)))
                        file_path_list.append(join(project_dir, dirname(file_location), value))
                else:
                    if '\n' in line[file_key]:
                        file_value = line[file_key].split('\n')
                    else:
                        file_value.append(line[file_key])
                    for value in file_value:
                        file_path_list.append(join(project_dir, value))

                for path in file_path_list:
                    if path_exists(path):
                        files_list.append((path, about_parent_dir))
                    else:
                        self.warnings.append(Warn(FILE, file_key, path, 'File does not exist.'))
        return files_list

    def request_license_data(self, url, username, api_key, license_key):
        """
        Return a dictionary of license data. 

        Send a request to a given API URL to gather license data for
        license_key, authenticating through an api_key and username.
        """
        payload = {
            'username': username,
            'api_key': api_key,
            'format': 'json'
        }

        url = url.rstrip('/')
        encoded_payload = urllib.urlencode(payload)
        full_url = '%(url)s/%(license_key)s/?%(encoded_payload)s' % locals()
        # handle special characters in URL such as space etc.
        full_url = urllib.quote(full_url, safe="%/:=&?~#+!$,;'@()*[]")
        license_data = {}
        try:
            request = urllib2.Request(full_url)
            response = urllib2.urlopen(request)
            response_content = response.read()
            license_data = json.loads(response_content)
        except urllib2.HTTPError, http_e:
            # some auth problem
            if http_e.code == 401:
                error_msg = ("Authorization denied. Invalid '--api_username' or '--api_key'. License data collection skipped.")
                print('\n%(error_msg)s\n' % locals())
                self.extract_dje_license_error = True
                self.errors.append(Error(VALUE, 'username/api_key', username + '/' + api_key, error_msg))
            else:
                # FIXME: would this be only with a 404?
                self.errors.append(Error(VALUE, 'dje_license_key', license_key, "Invalid 'dje_license_key'"))
        except urllib2.URLError, url_e:
            if check_network_connection():
                error_msg = ("URL not reachable. Invalid '--api_url'. LICENSE generation skipped.")
                print('\n%(error_msg)s\n' % locals())
                self.extract_dje_license_error = True
                self.errors.append(Error(VALUE, '--api_url', url, error_msg))
            else:
                error_msg = "Network problem. Please check your Internet connection. LICENSE generation skipped."
                print('\n%(error_msg)s\n' % locals())
                self.extract_dje_license_error = True
                self.errors.append(Error(NETWORK, 'Network', '', error_msg))
        except ValueError:
            # FIXME: when does this happen?
            pass
        finally:
            return license_data

    @staticmethod
    def copy_files(gen_location, files_list):
        """
        Copy the files into the gen_location
        """
        # FIXME : why use a static and not a regular function?
        for file_path, component_path in files_list:
            output_file_path = join(gen_location, component_path)
            if not path_exists(output_file_path):
                makedirs(output_file_path)
            shutil.copy2(file_path, output_file_path)

    def write_licenses(self, license_context_list):
        for gen_license_path, license_context in license_context_list:
            try:
                if not path_exists(dirname(gen_license_path)):
                    makedirs(dirname(gen_license_path))
                with open(gen_license_path, 'wb') as output:
                    output.write(license_context)
            except Exception:
                err = Error(UNKNOWN, 'Unknown', gen_license_path,
                            'Something is wrong.')
                self.errors.append(err)

    def get_license_details_from_api(self, url, username, api_key, license_key):
        """
        Returns the license_text of a given license_key using an API request.
        Returns an empty string if the text is not available.
        """
        license_data = self.request_license_data(url, username, api_key, license_key)
        license_name = license_data.get('name', '')
        license_text = license_data.get('full_text', '')
        license_key = license_data.get('key', '')
        return license_name, license_key, license_text

    def get_dje_license_list(self, gen_location, input_list, gen_license, dje_license_dict):
        # FIXME : this is too complex
        license_output_list = []
        for line in input_list:
            try:
                # If there is value in 'license_text_file', the tool will not
                # update/overwrite the 'license_text_file' with
                # 'dje_license_key'
                if line['license_text_file']:
                    file_location = line['about_file']
                    about_parent_dir = dirname(file_location)
                    license_text_file = line['license_text_file']
                    license_file = normpath(gen_location.rpartition('/')[0] + join(about_parent_dir, license_text_file))
                    if not path_exists(license_file):
                        self.errors.append(Error(FILE, 'license_text_file', license_file, "The 'license_text_file' does not exist."))
                else:
                    if gen_license:
                        if line['dje_license_key']:
                            license_output_list.append(self.gen_license_list(line))
                            lic_name = line['dje_license_name']
                            line['license_text_file'] = dje_license_dict[lic_name][0] + '.LICENSE'
                        else:
                            self.warnings.append(Warn(VALUE, 'dje_license_key', '',
                                                      "Missing 'dje_license_key' for " + line['about_file']))
            # This except condition will force the tool to create the
            # 'license_text_file' key column from the self.gen_license_list(line)
            except Exception:
                # FIXME: this is too complex
                if gen_license:
                    if line['dje_license_key']:
                        license_output_list.append(self.gen_license_list(line))
                        lic_name = line['dje_license_name']
                        if lic_name:
                            line['license_text_file'] = dje_license_dict[lic_name][0] + '.LICENSE'
                    else:
                        self.warnings.append(Warn(VALUE, 'dje_license_key', '',
                                                  "Missing 'dje_license_key' for " + line['about_file']))
        return license_output_list

    def pre_process_and_dje_license_dict(self, input_list, api_url, api_username, api_key):
        """
        Modify a list of About data dictionaries by adding license information
        fetched from the DejaCode API.
        """
        dje_uri = urlparse(api_url)
        domain = '{uri.scheme}://{uri.netloc}/'.format(uri=dje_uri)
        dje_lic_urn = urljoin(domain, 'urn/?urn=urn:dje:license:')
        key_text_dict = {}
        license_dict = {}
        for line in input_list:
            try:
                if line['dje_license_key']:
                    if '\n' in line['dje_license_key']:
                        line['dje_license_name'] = ""
                        self.errors.append(Error(VALUE, 'dje_license_key', line['dje_license_key'], "No multiple licenses or newline character are accepted."))
                        continue
                    lic = line['dje_license_key']
                    if not lic in license_dict:
                        detail_list = []
                        license_name, license_key, license_text = self.get_license_details_from_api(api_url, api_username, api_key, lic)
                        line['dje_license_key'] = license_key
                        license_dict[license_key] = license_name
                        line['dje_license_name'] = license_name
                        line['dje_license_url'] = dje_lic_urn + license_key
                        detail_list.append(license_key)
                        detail_list.append(license_text)
                        key_text_dict[license_name] = detail_list
                    else:
                        line['dje_license_name'] = license_dict[lic]
                        line['dje_license_url'] = dje_lic_urn + lic
            except Exception:
                err = Warn(VALUE, 'dje_license_key', '', 'Missing "dje_license_key" for ' + line['about_file'])
                self.warnings.append(err)
        return key_text_dict

    def process_dje_licenses(self, dje_license_list, dje_license_dict, output_path):
        license_list_context = []
        for gen_path, license_name in dje_license_list:
            lic = license_name
            if gen_path.startswith('/'):
                gen_path = gen_path.partition('/')[2]
            if lic:
                license_key = dje_license_dict[lic][0]
                gen_license_path = join(output_path, gen_path, license_key) + '.LICENSE'
                if not path_exists(gen_license_path) and not self.extract_dje_license_error:
                    context = dje_license_dict[lic][1]
                    if context:
                        gen_path_context = []
                        gen_path_context.append(gen_license_path)
                        gen_path_context.append(context.encode('utf8'))
                        license_list_context.append(gen_path_context)
        return license_list_context

    def pre_generation(self, gen_location, input_list, action_num):
        """
        Perfom some pre-generation.
        TODO: document me
        """
        output_list = []
        for line in input_list:
            component_list = []
            file_location = line['about_file']
            # TODO: The following few line of code seems to change the value
            # without checking the action num which is incorrect.
            # Get the filename from the file_location and put it as the
            # value for 'about_resource'

            if file_location.startswith('/'):
                file_location = file_location.partition('/')[2]
            if not file_location.endswith('.ABOUT'):
                if file_location.endswith('/'):
                    file_location = dirname(file_location)
                    file_location = join(file_location, basename(file_location))
                file_location += '.ABOUT'

            about_file_location = join(gen_location, file_location)
            about_file_dir = dirname(about_file_location)
            if not os.path.exists(about_file_dir):
                # Check for invalid file path
                try:
                    makedirs(about_file_dir)
                except:
                    msg = 'Invalid ABOUT file path.'
                    self.errors.append(Error(VALUE, 'about_file_path',
                                             about_file_dir, msg))
                    continue
            about_file_exist = path_exists(about_file_location)
            if about_file_exist:
                if action_num == ACTION_DO_NOTHING_IF_ABOUT_FILE_EXIST:
                    msg = 'ABOUT file already existed. Generation is skipped.'
                    self.warnings.append(Warn(IGNORED, 'about_file',
                                              about_file_location, msg))
                    continue
                # Overwrites the current ABOUT field value if it existed
                elif action_num == ACTION_OVERWRITES_THE_CURRENT_ABOUT_FIELD_VALUE_IF_EXIST:
                    about_object = AboutFile(about_file_location)
                    for field_name, value in about_object.parsed.items():
                        field_name = field_name.lower()
                        if not field_name in line.keys() or not line[field_name]:
                            line[field_name] = value
                # Keep the current field value and only add the "new" field
                # and field value
                elif action_num == ACTION_KEEP_CURRENT_FIELDS_UNCHANGED_AND_ONLY_ADD_NEW_FIELDS:
                    about_object = AboutFile(about_file_location)
                    for field_name, value in about_object.parsed.items():
                        field_name = field_name.lower()
                        line[field_name] = value
                # We do not need to do anything if action_num is 3 as the
                # original ABOUT file will be replaced in the write_output()
                elif action_num == ACTION_REPLACE_THE_ABOUT_FILE_WITH_THE_CURRENT_GENERATED_FILE:
                    pass

            # The following is to ensure about_resource is present.
            # If they exist already, the code will not changes these.
            self.update_about_resource(line, about_file_exist)

            component_list.append(about_file_location)
            component_list.append(line)
            output_list.append(component_list)
        return output_list

    def update_about_resource(self, line, about_file_exist):
        # Check if 'about_resource' exist
        try:
            if line['about_resource']:
                if not about_file_exist:
                    about_resource = line['about_file']
                    if about_resource.endswith('/'):
                        line['about_resource'] = '.'
            else:  # 'about_resource' key present with no value
                about_resource = line['about_file']
                if about_resource.endswith('/'):
                    line['about_resource'] = '.'
                else:
                    line['about_resource'] = basename(about_resource)
        except:
            # Add the 'about_resource' field
            about_resource = line['about_file']
            if about_resource.endswith('/'):
                line['about_resource'] = '.'
            else:
                line['about_resource'] = basename(about_resource)

    @staticmethod
    def gen_license_list(line):
        dje_license_name = line['dje_license_name']
        file_location = line['about_file']
        """if file_location.endswith('/'):
            file_location = file_location.rpartition('/')[0]"""
        about_parent_dir = dirname(file_location)
        return (about_parent_dir, dje_license_name)

    @staticmethod
    def format_output(input_list):
        """
        Process the input and convert to the specific strings format.
        """
        components_list = []
        for about_file_location, about_dict_list in input_list:
            component = []
            component_name = about_dict_list.get('name', '')
            component_version = about_dict_list.get('version', '')
            context = 'about_resource: %s\nname: %s\nversion: %s\n\n' % (
                about_dict_list['about_resource'], component_name, component_version)

            for item in sorted(about_dict_list.iterkeys()):
                if item == 'about_file':
                    continue
                if not item in MANDATORY_FIELDS:
                    # The purpose of the replace('\n', '\n ') is used to
                    # format the continuation strings
                    value = about_dict_list[item].replace('\n', '\n ')
                    if (value or item in MANDATORY_FIELDS) and not item in ERROR_WARN_FIELDS and not item == 'about_resource':
                        # It will cause error if value has different coding
                        try:
                            value = unicode(value, errors='ignore')
                        except:
                            pass
                        context += item + ': ' + value + '\n'

            component.append(about_file_location)
            component.append(context)
            components_list.append(component)
        return components_list

    @staticmethod
    def write_output(output):
        for about_file_location, context in output:
            about_file_location = add_unc(about_file_location)
            if path_exists(about_file_location):
                os.remove(about_file_location)
            with open(about_file_location, 'wb') as output_file:
                output_file.write(context)

    def warnings_errors_summary(self):
        if self.errors:
            for error_msg in self.errors:
                logger.error(error_msg)
                file_logger.error(error_msg)

        if self.warnings:
            for warning_msg in self.warnings:
                logger.warning(warning_msg)
                file_logger.warning(warning_msg)


def filter_dicts_of_empty_values(abouts):
    """
    Return a list of About data dictionaries filtering dictionaries composed
    entirely of empty values.
    """
    filtered = []
    for about in abouts:
        if any(v and v.strip() for v in about.values()):
            filtered.append(dict(about))
    return filtered



USAGE_SYNTAX = """\
    <input_path> must be a file with a .csv extension containing an inventory of ABOUT data.
    <output_path> must be a directory where ABOUT files should be generated.
"""

ACTION_HELP = """\
Handle different behaviors if ABOUT files already exist:
0 - Do nothing if an ABOUT file exists (default).
1 - Merge and overwrite existing ABOUT files field values with new generated field/value.
2 - Merge and keep existing ABOUT files field value. Add new generated field/value.
3 - Overwrite existing ABOUT files with generated files.
"""

COPY_FILES_HELP = """\
Copy the '*_file' from the COPY_FILES directory to the generated location.
"""

LICENSE_TEXT_LOCATION_HELP = """\
Copy the 'license_text_file' from the LICENSE_TEXT_LOCATION directory to the generated location.
"""

EXTRACT_LICENSE_HELP = """\
Fetch and save license texts in <license_key>.LICENSE files side-by-side with the
.ABOUT files using the DejaCode License Library API.
api_url - URL to the DejaCode License Library.
api_username - The DejaCode username.
api_key - Key attached to your username and used to authenticate
          yourself in the API. Contact us to get an API key.

Example syntax:
genabout.py --extract_license --api_url='api_url' --api_username='api_username' --api_key='api_key'
"""


def main(parser, options, args):
    """
    Main commnand line entry point.
    """
    verbosity = options.verbosity
    action = options.action
    copy_files_path = options.copy_files
    license_text_path = options.license_text_location
    mapping_config = options.mapping
    extract_license = options.extract_license

    action_num = 0
    api_url = ''
    api_username = ''
    api_key = ''
    gen_license = False
    dje_license_dict = {}

    if options.version:
        print(__full_info__)
        sys.exit(0)

    if verbosity == 1:
        handler.setLevel(logging.ERROR)
    elif verbosity >= 2:
        handler.setLevel(logging.WARNING)

    valid_actions = 0, 1, 2, 3
    if action:
        if action in valid_actions:
            action_num = action
        else:
            print('ERROR: Invalid action: must be one of: 0, 1, 2 or 3')
            sys.exit(errno.EINVAL)

    if copy_files_path:
        # code to handle tilde character
        copy_files_path = os.path.abspath(expanduser(copy_files_path))
        if not path_exists(copy_files_path):
            print("ERROR: The COPY_FILES path does not exist.")
            sys.exit(errno.EINVAL)

    if license_text_path:
        # code to handle tilde character
        license_text_path = os.path.abspath(expanduser(license_text_path))
        if not path_exists(license_text_path):
            print("ERROR: LICENSE_TEXT_LOCATION path does not exist.")
            sys.exit(errno.EINVAL)

    if mapping_config and not path_exists('MAPPING.CONFIG'):
            print("ERROR: The file 'MAPPING.CONFIG' does not exist.")
            sys.exit(errno.EINVAL)

    if extract_license:
        api_url = extract_license[0].partition('--api_url=')[2]
        api_username = extract_license[1].partition('--api_username=')[2]
        api_key = extract_license[2].partition('--api_key=')[2]
        gen_license = True

    if not len(args) == 2:
        print('ERROR: <input_path> and <utput_path> are required.')
        print()
        parser.print_help()
        sys.exit(errno.EEXIST)

    input_path, output_path = args
    output_path = abspath(output_path)

    if not output_path.endswith('/'):
        output_path += '/'

    if not exists(input_path):
        print('ERROR: <input_path> file does not exist.')
        print()
        parser.print_help()
        sys.exit(errno.EEXIST)

    if not exists(output_path):
        print('ERROR: <output_path> directory does not exist.')
        print()
        parser.print_help()
        sys.exit(errno.EEXIST)

    if not isdir(output_path):
        print('ERROR: <output_path> must be a directory, not a file.')
        print()
        parser.print_help()
        sys.exit(errno.EISDIR)

    if not input_path.endswith('.csv'):
        print("ERROR: <input_path> file must be a CSV file ends with '.csv'")
        print()
        parser.print_help()
        sys.exit(errno.EINVAL)

    gen = GenAbout()

    dup_keys = gen.get_duplicated_keys(input_path)
    if dup_keys:
        print('ERROR: The <input_path> CSV file contains duplicated column keys. '
              'Duplicated column keys are not allowed.')
        print(dup_keys)
        print()
        print('Please fix the input file and re-run the tool.')
        sys.exit(errno.EINVAL)

    # Remove the previous log file if exist
    log_path = join(output_path, LOG_FILENAME)
    if exists(log_path):
        os.remove(log_path)

    file_handler = logging.FileHandler(log_path)
    file_logger.addHandler(file_handler)

    input_data = load_data_from_csv(input_path)
    input_data = filter_dicts_of_empty_values(input_data)

    user_keys = []
    if mapping_config:
        mappings = get_mappings(location=None)
        input_data = apply_mappings(input_data, mappings)
        user_keys = mappings.values()

    gen.validate(input_data)

    ignored_fields_list = get_unknown_fields(input_data, user_keys)
    if ignored_fields_list:
        input_list = gen.get_only_supported_fields(input_data, ignored_fields_list)

    if copy_files_path:
        if not isdir(copy_files_path):
            print("WARNING: The COPY_FILES path must be a directory.")
            print("'--copy_files' option ignored.")
        else:
            licenses_in_project = True
            license_list = gen.verify_files_existence(input_list,
                                                      copy_files_path,
                                                      licenses_in_project)
            if not license_list:
                print("WARNING: No file found. '--copy_files' is ignored.")
            else:
                gen.copy_files(output_path, license_list)

    if license_text_path:
        if not isdir(license_text_path):
            print("WARNING: The LICENSE_TEXT_LOCATION  path must be a directory.")
            print("'--license_text_location' option ignored.")
        else:
            licenses_in_project = False
            license_list = gen.verify_files_existence(input_list,
                                                      license_text_path,
                                                      licenses_in_project)
            if not license_list:
                print("WARNING: No file found. '--copy_files' option ignored.")
            else:
                gen.copy_files(output_path, license_list)

    if extract_license:
        if not api_url or not api_username or not api_key:
            print("ERROR: Missing argument for --extract_license")
            sys.exit(errno.EINVAL)
        for line in input_list:
            try:
                if line['dje_license_key']:
                    break
            except Exception as e:
                print(repr(e))
                print("ERROR: The <input_path> CSV does not contain the required column 'dje_license_key' ")
                sys.exit(errno.EINVAL)

    if gen_license:
        # Strip the ' and " for api_url, api_username and api_key from input
        api_url = api_url.strip("'").strip("\"")
        api_username = api_username.strip("'").strip("\"")
        api_key = api_key.strip("'").strip("\"")
        dje_license_dict = gen.pre_process_and_dje_license_dict(input_list, api_url, api_username, api_key)

    dje_license_list = gen.get_dje_license_list(output_path, input_list, gen_license, dje_license_dict)
    components_list = gen.pre_generation(output_path, input_list, action_num)
    formatted_output = gen.format_output(components_list)
    gen.write_output(formatted_output)

    if dje_license_list:
        license_list_context = gen.process_dje_licenses(dje_license_list, dje_license_dict, output_path)
        gen.write_licenses(license_list_context)

    print('Completed.')
    gen.warnings_errors_summary()
    print('Warnings: %s' % len(gen.warnings))
    print('Errors: %s' % len(gen.errors))


def get_parser():
    """
    Return a command line options parser.
    """
    parser = optparse.OptionParser(
        usage='%prog [options] input_path output_path',
        description=USAGE_SYNTAX,
        add_help_option=False,
        formatter=ImprovedFormatter(),
    )
    parser.add_option('-h', '--help', action='help', help='Print this help message and exit.')
    parser.add_option('--version', action='store_true', help='Print the current version and copyright notice and exit.')
    parser.add_option('--verbosity', type=int, help=VERBOSITY_HELP)
    parser.add_option('--action', type=int, help=ACTION_HELP)
    parser.add_option('--copy_files', type='string', help=COPY_FILES_HELP)
    parser.add_option('--license_text_location', type='string', help=LICENSE_TEXT_LOCATION_HELP)
    parser.add_option('--mapping', action='store_true', help=MAPPING_HELP)
    parser.add_option('--extract_license', type='string', nargs=3, help=EXTRACT_LICENSE_HELP)
    return parser


if __name__ == '__main__':
    print(__version_info__)
    parser = get_parser()
    options, args = parser.parse_args()
    main(parser, options, args)<|MERGE_RESOLUTION|>--- conflicted
+++ resolved
@@ -21,7 +21,32 @@
 
 from __future__ import print_function
 
+from about import AboutFile
+from about import ERROR_WARN_FIELDS
+from about import MANDATORY_FIELDS
+from about import OPTIONAL_FIELDS
+from about import check_network_connection
 from collections import namedtuple
+from help import MAPPING_HELP
+from help import VERBOSITY_HELP
+from help import __full_info__
+from help import __version_info__
+from os import makedirs
+from os.path import abspath
+from os.path import basename
+from os.path import dirname
+from os.path import exists
+from os.path import expanduser
+from os.path import isdir
+from os.path import join
+from os.path import normpath
+from urlparse import urljoin, urlparse
+from util import ImprovedFormatter
+from util import add_unc
+from util import apply_mappings
+from util import get_mappings
+from util import path_exists
+
 import copy
 import csv
 import errno
@@ -29,47 +54,10 @@
 import logging
 import optparse
 import os
-from os import makedirs
-from os.path import exists
-from os.path import dirname
-from os.path import join
-from os.path import abspath
-from os.path import isdir
-from os.path import normpath
-from os.path import basename
-from os.path import expanduser
 import shutil
 import sys
 import urllib
 import urllib2
-from urlparse import urljoin, urlparse
-
-<<<<<<< HEAD
-import about
-
-
-__version__ = '2.1.0'
-
-__copyright__ = """
-Copyright (c) 2013-2015 nexB Inc. All rights reserved.
-=======
-from help import MAPPING_HELP
-from help import VERBOSITY_HELP
-from help import __version_info__
-from help import __full_info__
->>>>>>> a6f3b4e5
-
-from util import apply_mappings
-from util import add_unc
-from util import ImprovedFormatter
-from util import get_mappings
-from util import path_exists
-
-from about import OPTIONAL_FIELDS
-from about import MANDATORY_FIELDS
-from about import ERROR_WARN_FIELDS
-from about import check_network_connection
-from about import AboutFile
 
 
 LOG_FILENAME = 'error.log'
