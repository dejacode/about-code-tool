#!/usr/bin/env python
# -*- coding: utf8 -*-

# ============================================================================
#  Copyright (c) 2014-2019 nexB Inc. http://www.nexb.com/ - All rights reserved.
#  Licensed under the Apache License, Version 2.0 (the "License");
#  you may not use this file except in compliance with the License.
#  You may obtain a copy of the License at
#      http://www.apache.org/licenses/LICENSE-2.0
#  Unless required by applicable law or agreed to in writing, software
#  distributed under the License is distributed on an "AS IS" BASIS,
#  WITHOUT WARRANTIES OR CONDITIONS OF ANY KIND, either express or implied.
#  See the License for the specific language governing permissions and
#  limitations under the License.
# ============================================================================

from __future__ import absolute_import
from __future__ import print_function
from __future__ import unicode_literals

from collections import OrderedDict
import string
import unittest

import saneyaml

from testing_utils import extract_test_loc
from testing_utils import get_test_loc
from testing_utils import on_posix
from testing_utils import on_windows

from attributecode import CRITICAL
from attributecode import Error
from attributecode import model
from attributecode import util


class TestResourcePaths(unittest.TestCase):

    def test_resource_name(self):
        expected = 'first'
        result = util.resource_name('some/things/first')
        assert expected == result

    def test_resource_name_with_extension(self):
        expected = 'first.ABOUT'
        result = util.resource_name('/some/things/first.ABOUT')
        assert expected == result

    def test_resource_name_for_dir(self):
        expected = 'first'
        result = util.resource_name('some/things/first/')
        assert expected == result

    def test_resource_name_windows(self):
        expected = r'first.'
        result = util.resource_name(r'c:\some\things\first.')
        assert expected == result

    def test_resource_name_mixed_windows_posix(self):
        expected = r'first'
        result = util.resource_name(r'c:\some/things\first')
        assert expected == result

    def test_resource_name_double_slash(self):
        expected = 'first'
        result = util.resource_name(r'some\thi ngs//first')
        assert expected == result

    def test_resource_name_punctuation(self):
        expected = '_$asafg:'
        result = util.resource_name('%6571351()2/75612$/_$asafg:')
        assert expected == result

    def test_resource_name_simple_slash(self):
        expected = ''
        result = util.resource_name('/')
        assert expected == result

    def test_resource_name_spaces(self):
        expected = ''
        result = util.resource_name('/  /  ')
        assert expected == result

    def test_resource_name_does_not_recurse_infinitely(self):
        expected = ''
        result = util.resource_name(' / ')
        assert expected == result

    def test_to_posix_from_win(self):
        test = r'c:\this\that'
        expected = 'c:/this/that'
        result = util.to_posix(test)
        assert expected == result

    def test_to_posix_from_posix(self):
        test = r'/this/that'
        expected = '/this/that'
        result = util.to_posix(test)
        assert expected == result

    def test_to_posix_from_mixed(self):
        test = r'/this/that\this'
        expected = '/this/that/this'
        result = util.to_posix(test)
        assert expected == result

    def test_to_native_from_win(self):
        test = r'c:\this\that'
        if on_posix:
            expected = 'c:/this/that'
        else:
            expected = test
        result = util.to_native(test)
        assert expected == result

    def test_to_native_from_posix(self):
        test = r'/this/that'
        if on_windows:
            expected = r'\this\that'
        else:
            expected = test
        result = util.to_native(test)
        assert expected == result

    def test_to_native_from_mixed(self):
        test = r'/this/that\this'
        if on_windows:
            expected = r'\this\that\this'
        else:
            expected = r'/this/that/this'
        result = util.to_native(test)
        assert expected == result

    def test_invalid_chars_with_valid_chars(self):
        name = string.digits + string.ascii_letters + '_-.+'
        result = util.invalid_chars(name)
        expected = []
        assert expected == result

<<<<<<< HEAD
    def test_get_about_locations_with_ABOUT_files(self):
        test_dir = get_test_loc('about_locations')
        expected = sorted([
                    'locations/file with_spaces.ABOUT',
                    'locations/dir1/file2.aBout',
                    'locations/dir1/dir2/file1.about',
                    ])

        result = sorted(util.get_about_locations(test_dir))
        for i, res in enumerate(result):
            expect = expected[i]
            assert res.endswith(expect)

    def test_invalid_chars_with_valid_chars(self):
        name = string.digits + string.ascii_letters + '_-.+'
        result = util.invalid_chars(name)
=======
    def test_space_is_valid_chars(self):
        result = util.invalid_chars(' ')
>>>>>>> db1103bb
        expected = []
        assert expected == result

    def test_invalid_chars_with_invalid_in_name_and_dir(self):
        result = util.invalid_chars('_$as/afg:')
        expected = [':']
        assert expected == result

    def test_invalid_chars_in_file_name(self):
<<<<<<< HEAD
        name = '%657!1351()275612$_$asaf>g:<'
        result = util.invalid_chars(name)
        expected = [u'%', u'!', u'$', u'$', u'>', u':', u'<']
        assert expected == result

    def test_valid_chars_with_space(self):
=======
        name = '%657!1351()275612$_$asafg:~|[]{}+-.'
        result = util.invalid_chars(name)
        expected = ['%', '!', '$', '$', ':']
        assert expected == result

    def test_invalid_chars_with_space_is_valid(self):
>>>>>>> db1103bb
        result = util.invalid_chars('_ Hello')
        expected = []
        assert expected == result

    def test_check_file_names_with_dupes_return_errors(self):
        paths = ['some/path', 'some/PAth']
        result = util.check_file_names(paths)
        expected = [
            Error(
                CRITICAL,
                "Duplicate files: 'some/PAth' and 'some/path' have the same case-insensitive file name")
            ]
        assert expected == result

    def test_check_file_names_without_dupes_return_no_error(self):
        paths = ['some/path',
                 'some/otherpath']
        result = util.check_file_names(paths)
        expected = []
        assert expected == result

    def test_check_file_names_with_no_invalid_char_return_no_error(self):
        paths = [
            'locations/file',
            'locations/file1',
            'locations/file2',
            'locations/dir1/file2',
            'locations/dir1/dir2/file1',
            'locations/dir2/file1']

        expected = []
        result = util.check_file_names(paths)
        assert expected == result

<<<<<<< HEAD
    def test_get_about_locations(self):
        location = get_test_loc('parse/complete')
        result = list(util.get_about_locations(location))
        expected = 'testdata/parse/complete/about.ABOUT'
        assert result[0].endswith(expected)
=======
    def test_check_file_names_with_invalid_chars_return_errors(self):
        paths = [
            'locations/file',
            'locations/file with space',
            'locations/dir1/dir2/file1',
            'locations/dir2/file1',
            'Accessibilité/ périmètre'
        ]
        import sys
        if sys.version_info[0] < 3:  # python2
            expected = [Error(CRITICAL, b"Invalid characters '\xe9\xe8' in file name at: 'Accessibilit\xe9/ p\xe9rim\xe8tre'")]
        else:
            expected = [Error(CRITICAL, "Invalid characters 'éè' in file name at: 'Accessibilité/ périmètre'")]
        result = util.check_file_names(paths)

        assert expected[0].message == result[0].message
        assert expected == result
>>>>>>> db1103bb

    def test_is_about_file(self):
        assert util.is_about_file('test.About')
        assert util.is_about_file('test2.aboUT')
        assert not util.is_about_file('no_about_ext.something')
        assert not util.is_about_file('about')
        assert not util.is_about_file('about.txt')

    def test_is_about_file_is_false_if_only_bare_extension(self):
        assert not util.is_about_file('.ABOUT')

    def test_get_relative_path(self):
        test = [('/some/path', '/some/path/file', 'file'),
                ('path', '/path/file', 'file'),
                ('/path', '/path/file', 'file'),
                ('/path/', '/path/file/', 'file'),
                ('/path/', 'path/', 'path'),
                ('/p1/p2/p3', '/p1/p2//p3/file', 'file'),
                (r'c:\some/path', 'c:/some/path/file', 'file'),
                (r'c:\\some\\path\\', 'c:/some/path/file', 'file'),
                ]
        for base_loc, full_loc, expected in test:
            result = util.get_relative_path(base_loc, full_loc)
            assert expected == result

    def test_get_relative_path_with_same_path_twice(self):
        test = [('/some/path/file', 'path/file'),
                ('/path/file', 'path/file'),
                ('/path/file/', 'path/file'),
                ('path/', 'path'),
                ('/p1/p2//p3/file', 'p3/file'),
                ('c:/some/path/file', 'path/file'),
                (r'c:\\some\\path\\file', 'path/file'),
                ]
        for loc, expected in test:
            result = util.get_relative_path(loc, loc)
            assert expected == result


class TestGetLocations(unittest.TestCase):

    def test_get_locations(self):
        test_dir = get_test_loc('test_util/about_locations')
        expected = sorted([
            'file with_spaces.ABOUT',
            'file1',
            'file2',
            'dir1/file2',
            'dir1/file2.aBout',
            'dir1/dir2/file1.about',
            'dir2/file1'])

        result = sorted(util.get_locations(test_dir))
        result = [l.partition('/about_locations/')[-1] for l in result]
        assert expected == result

    def test_get_about_locations(self):
        test_dir = get_test_loc('test_util/about_locations')
        expected = sorted([
            'file with_spaces.ABOUT',
            'dir1/file2.aBout',
            'dir1/dir2/file1.about',
        ])

        result = sorted(util.get_about_locations(test_dir))
        result = [l.partition('/about_locations/')[-1] for l in result]
        assert expected == result

    def test_get_locations_can_yield_a_single_file(self):
        test_file = get_test_loc('test_util/about_locations/file with_spaces.ABOUT')
        result = list(util.get_locations(test_file))
        assert 1 == len(result)

    def test_get_about_locations_for_about(self):
        location = get_test_loc('test_util/get_about_locations')
        result = list(util.get_about_locations(location))
        expected = 'get_about_locations/about.ABOUT'
        assert result[0].endswith(expected)

    # FIXME: these are not very long/deep paths
    def test_get_locations_with_very_long_path(self):
        longpath = (
            'longpath'
            '/longpath1/longpath1/longpath1/longpath1/longpath1/longpath1/longpath1'
            '/longpath1/longpath1/longpath1/longpath1/longpath1/longpath1/longpath1'
            '/longpath1/longpath1/longpath1/longpath1/longpath1/longpath1/longpath1'
            '/longpath1/longpath1/longpath1/longpath1/longpath1/longpath1/longpath1'
        )
        test_loc = extract_test_loc('test_util/longpath.zip')
        result = list(util.get_locations(test_loc))
        assert any(longpath in r for r in result)


class TestCsv(unittest.TestCase):

    def test_load_csv_without_mapping(self):
        test_file = get_test_loc('test_util/csv/about.csv')
        expected = [OrderedDict([
            ('about_file', 'about.ABOUT'),
            ('about_resource', '.'),
            ('name', 'ABOUT tool'),
            ('version', '0.8.1')])
        ]
        result = util.load_csv(test_file)
        assert expected == result

    def test_load_csv_load_rows(self):
        test_file = get_test_loc('test_util/csv/about.csv')
        expected = [OrderedDict([
            ('about_file', 'about.ABOUT'),
            ('about_resource', '.'),
            ('name', 'ABOUT tool'),
            ('version', '0.8.1')])
        ]
        result = util.load_csv(test_file)
        assert expected == result

    def test_load_csv_does_convert_column_names_to_lowercase(self):
        test_file = get_test_loc('test_util/csv/about_key_with_upper_case.csv')
        expected = [OrderedDict(
                    [('about_file', 'about.ABOUT'),
                     ('about_resource', '.'),
                     ('name', 'ABOUT tool'),
                     ('version', '0.8.1')])
                    ]
        result = util.load_csv(test_file)
        assert expected == result

    def test_format_about_dict_for_csv_output(self):
        about = [OrderedDict([
            (u'about_file_path', u'/input/about1.ABOUT'),
            (u'about_resource', [u'test.c']),
            (u'name', u'AboutCode-toolkit'),
            (u'license_expression', u'mit AND bsd-new'),
            (u'license_key', [u'mit', u'bsd-new'])])]

        expected = [OrderedDict([
            (u'about_file_path', u'/input/about1.ABOUT'),
            (u'about_resource', u'test.c'),
            (u'name', u'AboutCode-toolkit'),
            (u'license_expression', u'mit AND bsd-new'),
            (u'license_key', u'mit\nbsd-new')])]

        output = util.format_about_dict_for_csv_output(about)
        assert output == expected


class TestJson(unittest.TestCase):

    def test_load_json(self):
        test_file = get_test_loc('test_util/json/expected.json')
        expected = [OrderedDict([
            ('about_file_path', '/load/this.ABOUT'),
            ('about_resource', '.'),
            ('name', 'AboutCode'),
            ('version', '0.11.0')])
        ]
        result = util.load_json(test_file)
        assert expected == result

    def test_load_json2(self):
        test_file = get_test_loc('test_util/json/expected_need_mapping.json')
        expected = [dict(OrderedDict([
            ('about_file', '/load/this.ABOUT'),
            ('about_resource', '.'),
            ('version', '0.11.0'),
            ('name', 'AboutCode'),
        ])
        )]
        result = util.load_json(test_file)
        assert expected == result

    def test_load_non_list_json(self):
        test_file = get_test_loc('test_util/json/not_a_list_need_mapping.json')
        # FIXME: why this dict nesting??
        expected = [dict(OrderedDict([
            ('about_resource', '.'),
            ('name', 'AboutCode'),
            ('path', '/load/this.ABOUT'),
            ('version', '0.11.0'),
        ])
        )]
        result = util.load_json(test_file)
        assert expected == result

    def test_load_non_list_json2(self):
        test_file = get_test_loc('test_util/json/not_a_list.json')
        expected = [OrderedDict([
            ('about_file_path', '/load/this.ABOUT'),
            ('version', '0.11.0'),
            ('about_resource', '.'),
            ('name', 'AboutCode'),
        ])
        ]
        result = util.load_json(test_file)
        assert expected == result

    def test_load_json_from_abc_mgr(self):
        test_file = get_test_loc('test_util/json/aboutcode_manager_exported.json')
        expected = [dict(OrderedDict([
            ('license_expression', 'apache-2.0'),
            ('copyright', 'Copyright (c) 2017 nexB Inc.'),
            ('licenses', [{'key':'apache-2.0'}]),
            ('copyrights', [{'statements':['Copyright (c) 2017 nexB Inc.']}]),
            ('path', 'ScanCode'),
            ('review_status', 'Analyzed'),
            ('name', 'ScanCode'),
            ('version', '2.2.1'),
            ('owner', 'nexB Inc.'),
            ('code_type', 'Source'),
            ('is_modified', False),
            ('is_deployed', False),
            ('feature', ''),
            ('purpose', ''),
            ('homepage_url', None),
            ('download_url', None),
            ('license_url', None),
            ('notice_url', None),
            ('programming_language', 'Python'),
            ('notes', ''),
            ('fileId', 8458),
        ]))]
        result = util.load_json(test_file)
        assert expected == result

    def test_load_json_from_scancode(self):
        test_file = get_test_loc('test_util/json/scancode_info.json')
        expected = [dict(OrderedDict([
            ('type', 'file'),
            ('name', 'Api.java'),
            ('path', 'Api.java'),
            ('base_name', 'Api'),
            ('extension', '.java'),
            ('size', 5074),
            ('date', '2017-07-15'),
            ('sha1', 'c3a48ec7e684a35417241dd59507ec61702c508c'),
            ('md5', '326fb262bbb9c2ce32179f0450e24601'),
            ('mime_type', 'text/plain'),
            ('file_type', 'ASCII text'),
            ('programming_language', 'Java'),
            ('is_binary', False),
            ('is_text', True),
            ('is_archive', False),
            ('is_media', False),
            ('is_source', True),
            ('is_script', False),
            ('files_count', 0),
            ('dirs_count', 0),
            ('size_count', 0),
            ('scan_errors', []),
        ]))]
        result = util.load_json(test_file)
        assert expected == result

    def test_format_about_dict_for_json_output(self):
        about = [OrderedDict([
            (u'about_file_path', u'/input/about1.ABOUT'),
            (u'about_resource', OrderedDict([(u'test.c', None)])),
            (u'name', u'AboutCode-toolkit'),
            (u'license_key', [u'mit', u'bsd-new'])])]

        expected = [OrderedDict([
            (u'about_file_path', u'/input/about1.ABOUT'),
            (u'about_resource', u'test.c'),
            (u'name', u'AboutCode-toolkit'),
            (u'licenses', [
                OrderedDict([(u'key', u'mit')]),
                OrderedDict([(u'key', u'bsd-new')])])])]

        output = util.format_about_dict_for_json_output(about)
        assert output == expected


class TestMiscUtils(unittest.TestCase):

    def test_load_yaml_about_file_with_no_dupe(self):
        test = '''
name: test

license_expression: mit
notes: dup key here
            '''
        saneyaml.load(test, allow_duplicate_keys=False)

    def test_load_yaml_about_file_raise_exception_on__duplicate(self):
        test = '''
name: test
notes: some notes
notes: dup key here

notes: dup key here
license_expression: mit
notes: dup key here
            '''
        try:
            saneyaml.load(test, allow_duplicate_keys=False)
            self.fail('Exception not raised')
        except saneyaml.UnsupportedYamlFeatureError as e :
            assert 'Duplicate key in YAML source: notes' == str(e)

    def test_load_yaml_about_file_raise_exception_on_invalid_yaml_ignore_non_key_line(self):
        test = '''
name: test
- notes: some notes
  - notes: dup key here
# some

notes: dup key here
license_expression: mit
notes dup key here
            '''
        try:
            saneyaml.load(test, allow_duplicate_keys=False)
            self.fail('Exception not raised')
        except Exception:
            pass

    def test_load_yaml_about_file_with_multiline(self):
        test = '''
name: test
owner: test
notes: |
    String block here
license_expression: mit
owner: test1
notes: continuation
 line
description: sample
            '''
        try:
            saneyaml.load(test, allow_duplicate_keys=False)
            self.fail('Exception not raised')
        except saneyaml.UnsupportedYamlFeatureError as e :
            # notes: exceptio is rasied only for the first dupe
            assert 'Duplicate key in YAML source: owner' == str(e)

    def test_ungroup_licenses(self):
        about = [
            OrderedDict([
                (u'key', u'mit'),
                (u'name', u'MIT License'),
                (u'file', u'mit.LICENSE'),
                (u'url', u'https://enterprise.dejacode.com/urn/?urn=urn:dje:license:mit')]),
            OrderedDict([
                (u'key', u'bsd-new'),
                (u'name', u'BSD-3-Clause'),
                (u'file', u'bsd-new.LICENSE'),
                (u'url', u'https://enterprise.dejacode.com/urn/?urn=urn:dje:license:bsd-new')])
        ]
        expected_lic_key = [u'mit', u'bsd-new']
        expected_lic_name = [u'MIT License', u'BSD-3-Clause']
        expected_lic_file = [u'mit.LICENSE', u'bsd-new.LICENSE']
        expected_lic_url = [
            u'https://enterprise.dejacode.com/urn/?urn=urn:dje:license:mit',
            u'https://enterprise.dejacode.com/urn/?urn=urn:dje:license:bsd-new']
        lic_key, lic_name, lic_file, lic_url = util.ungroup_licenses(about)
        assert expected_lic_key == lic_key
        assert expected_lic_name == lic_name
        assert expected_lic_file == lic_file
        assert expected_lic_url == lic_url

    def test_unique_does_deduplicate_and_keep_ordering(self):
        items = ['a', 'b', 'd', 'b', 'c', 'a']
        expected = ['a', 'b', 'd', 'c']
        results = util.unique(items)
        assert expected == results

    def test_unique_can_handle_About_object(self):
        base_dir = 'some_dir'
        test = {
            'about_resource': '.',
            'author': '',
            'copyright': 'Copyright (c) 2013-2014 nexB Inc.',
            'custom1': 'some custom',
            'custom_empty': '',
            'description': 'AboutCode is a tool\nfor files.',
            'license': 'apache-2.0',
            'name': 'AboutCode',
            'owner': 'nexB Inc.'
        }

        a = model.About()
        a.load_dict(test, base_dir)

        c = model.About()
        c.load_dict(test, base_dir)

        b = model.About()
        test.update(dict(about_resource='asdasdasd'))
        b.load_dict(test, base_dir)

        abouts = [a, b]
        results = util.unique(abouts)
        assert [a] == results<|MERGE_RESOLUTION|>--- conflicted
+++ resolved
@@ -138,27 +138,8 @@
         expected = []
         assert expected == result
 
-<<<<<<< HEAD
-    def test_get_about_locations_with_ABOUT_files(self):
-        test_dir = get_test_loc('about_locations')
-        expected = sorted([
-                    'locations/file with_spaces.ABOUT',
-                    'locations/dir1/file2.aBout',
-                    'locations/dir1/dir2/file1.about',
-                    ])
-
-        result = sorted(util.get_about_locations(test_dir))
-        for i, res in enumerate(result):
-            expect = expected[i]
-            assert res.endswith(expect)
-
-    def test_invalid_chars_with_valid_chars(self):
-        name = string.digits + string.ascii_letters + '_-.+'
-        result = util.invalid_chars(name)
-=======
     def test_space_is_valid_chars(self):
         result = util.invalid_chars(' ')
->>>>>>> db1103bb
         expected = []
         assert expected == result
 
@@ -168,21 +149,12 @@
         assert expected == result
 
     def test_invalid_chars_in_file_name(self):
-<<<<<<< HEAD
-        name = '%657!1351()275612$_$asaf>g:<'
-        result = util.invalid_chars(name)
-        expected = [u'%', u'!', u'$', u'$', u'>', u':', u'<']
-        assert expected == result
-
-    def test_valid_chars_with_space(self):
-=======
         name = '%657!1351()275612$_$asafg:~|[]{}+-.'
         result = util.invalid_chars(name)
         expected = ['%', '!', '$', '$', ':']
         assert expected == result
 
     def test_invalid_chars_with_space_is_valid(self):
->>>>>>> db1103bb
         result = util.invalid_chars('_ Hello')
         expected = []
         assert expected == result
@@ -217,13 +189,6 @@
         result = util.check_file_names(paths)
         assert expected == result
 
-<<<<<<< HEAD
-    def test_get_about_locations(self):
-        location = get_test_loc('parse/complete')
-        result = list(util.get_about_locations(location))
-        expected = 'testdata/parse/complete/about.ABOUT'
-        assert result[0].endswith(expected)
-=======
     def test_check_file_names_with_invalid_chars_return_errors(self):
         paths = [
             'locations/file',
@@ -241,7 +206,6 @@
 
         assert expected[0].message == result[0].message
         assert expected == result
->>>>>>> db1103bb
 
     def test_is_about_file(self):
         assert util.is_about_file('test.About')
